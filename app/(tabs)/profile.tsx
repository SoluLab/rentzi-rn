--- conflicted
+++ resolved
@@ -359,11 +359,7 @@
         {/* App Info */}
         <View style={styles.section}>
           <Typography variant="caption" color="secondary" align="center">
-<<<<<<< HEAD
           Rentzy v1.0.0
-=======
-            RentziLux v1.0.0
->>>>>>> a272d04f
           </Typography>
           <Typography variant="caption" color="secondary" align="center">
             Premium Luxury Real Estate Platform

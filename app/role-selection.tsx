--- conflicted
+++ resolved
@@ -39,16 +39,12 @@
   const handleContinue = () => {
     if (selectedRole) {
       updateUserRole(selectedRole);
-<<<<<<< HEAD
-      router.replace("/(tabs)");
-=======
       // If homeowner is selected, navigate to KYC screen
       if (selectedRole === 'homeowner') {
         router.push('/(auth)/mobile-verification?showKYC=true');
       } else {
         router.replace('/(tabs)');
       }
->>>>>>> a272d04f
     }
   };
   return (

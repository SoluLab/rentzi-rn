import React, { useState } from 'react';
import { View, StyleSheet, ScrollView, TouchableOpacity, Image } from 'react-native';
import { useRouter, useLocalSearchParams } from 'expo-router';
import { SafeAreaView } from 'react-native-safe-area-context';
import { StatusBar } from 'expo-status-bar';
import { Typography } from '@/components/ui/Typography';
import { Card } from '@/components/ui/Card';
import { Button } from '@/components/ui/Button';
import { Modal } from '@/components/ui/Modal';
import { toast } from '@/components/ui/Toast';
import { colors } from '@/constants/colors';
import { spacing } from '@/constants/spacing';
import { radius } from '@/constants/radius';
import { usePropertyStore } from '@/stores/propertyStore';
import { useBookingStore } from '@/stores/bookingStore';
import { useAuthStore } from '@/stores/authStore';
import {
  ArrowLeft,
  Calendar,
  MapPin,
  Users,
  CreditCard,
  AArrowDown,
  CheckCircle2,
  AArrowUp,
  Download,
  XCircle,
  Edit3,
} from 'lucide-react-native';
import * as Print from 'expo-print';
import * as Sharing from 'expo-sharing';
export default function BookingDetailScreen() {
  const router = useRouter();
  const { id } = useLocalSearchParams();
  const { getPropertyById } = usePropertyStore();
  const { bookings, updateBookingStatus, canEditBooking } = useBookingStore();
  const { user } = useAuthStore();
  const [showCancelModal, setShowCancelModal] = useState(false);
  const [isProcessing, setIsProcessing] = useState(false);
  const booking = bookings.find((b) => b.id === id);
  const property = booking ? getPropertyById(booking.propertyId) : null;
  const getStatusColor = (status: string) => {
    switch (status) {
      case 'upcoming':
        return colors.status.info;
      case 'active':
        return colors.status.success;
      case 'completed':
        return colors.text.secondary;
      case 'cancelled':
        return colors.status.error;
      default:
        return colors.text.secondary;
    }
  };
  const getStatusIcon = (status: string) => {
    switch (status) {
      case 'upcoming':
        return Calendar;
      case 'active':
        return CheckCircle2;
      case 'completed':
        return CheckCircle2;
      case 'cancelled':
        return XCircle;
      default:
        return Calendar;
    }
  };
  const handleCancelBooking = async () => {
    if (!booking) return;
    setIsProcessing(true);
    // Simulate API call
    await new Promise((resolve) => setTimeout(resolve, 1500));
    updateBookingStatus(booking.id, 'cancelled');
    setShowCancelModal(false);
    setIsProcessing(false);
    toast.success('Booking cancelled successfully');
    router.back();
  };
  const handleEditBooking = () => {
    if (!booking) return;
    // Navigate to calendar screen with current booking data
    router.push({
      pathname: '/calendar/check-in-out',
      params: {
        propertyId: booking.propertyId,
        bookingId: booking.id,
        currentStartDate: booking.startDate,
        currentEndDate: booking.endDate,
        isEdit: 'true',
      },
    });
  };
  const formatDate = (dateString: string) => {
    return new Date(dateString).toLocaleDateString('en-US', {
      weekday: 'short',
      year: 'numeric',
      month: 'short',
      day: 'numeric',
    });
  };
  const calculateNights = () => {
    if (!booking) return 0;
    const startDate = new Date(booking.startDate);
    const endDate = new Date(booking.endDate);
    const diffTime = Math.abs(endDate.getTime() - startDate.getTime());
    return Math.ceil(diffTime / (1000 * 60 * 60 * 24));
  };
  const generatePDF = async () => {
    if (!booking || !property) return;
    const nights = calculateNights();
    const pricePerNight = booking.totalAmount / nights;
    const convenienceFee = 150;
    const taxes = 75;
    const totalPaid = booking.totalAmount + convenienceFee + taxes;
    const htmlContent = `
  <!DOCTYPE html>
  <html>
  <head>
  <meta charset="utf-8">
  <title>Booking Receipt</title>
  <style>
  body {
  font-family: 'Helvetica', sans-serif;
  margin: 40px;
  color: #333;
  line-height: 1.6;
  }
  .header {
  text-align: center;
  margin-bottom: 40px;
  border-bottom: 2px solid #D4AF37;
  padding-bottom: 20px;
  }
  .logo {
  font-size: 28px;
  font-weight: bold;
  color: #1a1a2e;
  margin-bottom: 10px;
  }
  .receipt-title {
  font-size: 24px;
  color: #D4AF37;
  margin: 0;
  }
  .property-section {
  margin-bottom: 30px;
  padding: 20px;
  background-color: #f8f9fa;
  border-radius: 8px;
  }
  .property-name {
  font-size: 20px;
  font-weight: bold;
  color: #1a1a2e;
  margin-bottom: 10px;
  }
  .property-location {
  color: #666;
  margin-bottom: 5px;
  }
  .booking-details {
  display: grid;
  grid-template-columns: 1fr 1fr;
  gap: 20px;
  margin-bottom: 30px;
  }
  .detail-item {
  padding: 15px;
  border: 1px solid #e0e0e0;
  border-radius: 6px;
  }
  .detail-label {
  font-weight: bold;
  color: #1a1a2e;
  margin-bottom: 5px;
  }
  .detail-value {
  color: #666;
  }
  .payment-summary {
  border-top: 2px solid #D4AF37;
  padding-top: 20px;
  }
  .summary-row {
  display: flex;
  justify-content: space-between;
  margin-bottom: 10px;
  padding: 8px 0;
  }
  .total-row {
  border-top: 1px solid #ccc;
  margin-top: 15px;
  padding-top: 15px;
  font-weight: bold;
  font-size: 18px;
  color: #D4AF37;
  }
  .footer {
  margin-top: 40px;
  text-align: center;
  color: #666;
  font-size: 12px;
  }
  </style>
  </head>
  <body>
  <div class="header">
<<<<<<< HEAD
  <div class="logo">Rentzy</div>
=======
  <div class="logo">RentziLux</div>
>>>>>>> a272d04f
  <h1 class="receipt-title">Booking Receipt</h1>
  </div>
  <div class="property-section">
  <div class="property-name">${property.title}</div>
  <div class="property-location">${property.location.city}, ${property.location.country}</div>
  <div class="property-location">${property.bedrooms} bed • ${property.bathrooms} bath</div>
  </div>
  <div class="booking-details">
  <div class="detail-item">
  <div class="detail-label">Check-in Date</div>
  <div class="detail-value">${formatDate(booking.startDate)}</div>
  </div>
  <div class="detail-item">
  <div class="detail-label">Check-out Date</div>
  <div class="detail-value">${formatDate(booking.endDate)}</div>
  </div>
  <div class="detail-item">
  <div class="detail-label">Number of Guests</div>
  <div class="detail-value">${booking.guestsCount} guests</div>
  </div>
  <div class="detail-item">
  <div class="detail-label">Payment Method</div>
  <div class="detail-value">${booking.paymentMethod}</div>
  </div>
  </div>
  <div class="payment-summary">
  <h3 style="color: #1a1a2e; margin-bottom: 20px;">Payment Summary</h3>
  <div class="summary-row">
  <span>$${pricePerNight.toLocaleString()}/night × ${nights} nights</span>
  <span>$${booking.totalAmount.toLocaleString()}</span>
  </div>
  <div class="summary-row">
  <span>Convenience Fee</span>
  <span>$${convenienceFee}</span>
  </div>
  <div class="summary-row">
  <span>Taxes</span>
  <span>$${taxes}</span>
  </div>
  <div class="summary-row total-row">
  <span>Total Paid</span>
  <span>$${totalPaid.toLocaleString()} ${booking.currency}</span>
  </div>
  </div>
  <div class="footer">
<<<<<<< HEAD
  <p>Thank you for choosing Rentzy</p>
  <p>Booking ID: ${
    booking.id
  } | Generated on ${new Date().toLocaleDateString()}</p>
=======
  <p>Thank you for choosing RentziLux</p>
  <p>Booking ID: ${booking.id} | Generated on ${new Date().toLocaleDateString()}</p>
>>>>>>> a272d04f
  </div>
  </body>
  </html>
  `;
    try {
      const { uri } = await Print.printToFileAsync({
        html: htmlContent,
        base64: false,
      });
      await Sharing.shareAsync(uri, {
        mimeType: 'application/pdf',
        dialogTitle: 'Download Booking Receipt',
        UTI: 'com.adobe.pdf',
      });
      toast.success('Receipt downloaded successfully');
    } catch (error) {
      console.error('Error generating PDF:', error);
      toast.error('Failed to generate receipt');
    }
  };
  if (!booking || !property) {
    return (
      <SafeAreaView style={styles.container}>
        <View style={styles.errorContainer}>
          <Typography variant="h4" color="secondary" align="center">
            Booking not found
          </Typography>
          <Button title="Go Back" onPress={() => router.back()} variant="outline" />
        </View>
      </SafeAreaView>
    );
  }
  const StatusIcon = getStatusIcon(booking.bookingStatus);
  return (
    <SafeAreaView style={styles.container}>
      <StatusBar style="light" />
      {/* Header */}
      <View style={styles.header}>
        <TouchableOpacity onPress={() => router.back()} style={styles.backButton}>
          <ArrowLeft size={24} color={colors.text.primary} />
        </TouchableOpacity>
        <Typography variant="h5" style={styles.headerTitle}>
          Booking Details
        </Typography>
      </View>
      <ScrollView style={styles.scrollView} showsVerticalScrollIndicator={false}>
        {/* Property Info */}
        <Card style={styles.propertyCard}>
          <Image source={{ uri: property.mediaGallery.images[0] }} style={styles.propertyImage} />
          <View style={styles.propertyInfo}>
            <Typography variant="h4">{property.title}</Typography>
            <View style={styles.locationContainer}>
              <MapPin size={16} color={colors.text.secondary} />
              <Typography variant="body" color="secondary">
                {property.location.city}, {property.location.country}
              </Typography>
            </View>
            <Typography variant="caption" color="secondary">
              {property.bedrooms} bed • {property.bathrooms} bath
            </Typography>
          </View>
        </Card>
        {/* Booking Status */}
        <Card style={styles.statusCard}>
          <View style={styles.statusHeader}>
            <View style={styles.statusInfo}>
              <StatusIcon size={24} color={getStatusColor(booking.bookingStatus)} />
              <Typography variant="h5">
                {booking.bookingStatus.charAt(0).toUpperCase() + booking.bookingStatus.slice(1)}
              </Typography>
            </View>
            <View
              style={[
                styles.statusBadge,
                { backgroundColor: getStatusColor(booking.bookingStatus) },
              ]}
            >
              <Typography variant="label" color="inverse">
                {booking.bookingStatus.toUpperCase()}
              </Typography>
            </View>
          </View>
        </Card>
        {/* Booking Details */}
        <Card style={styles.detailsCard}>
          <Typography variant="h5" style={styles.sectionTitle}>
            Booking Information
          </Typography>
          <View style={styles.detailRow}>
            <View style={styles.detailIcon}>
              <Calendar size={20} color={colors.primary.gold} />
            </View>
            <View style={styles.detailContent}>
              <Typography variant="body">Check-in</Typography>
              <Typography variant="h6">{formatDate(booking.startDate)}</Typography>
            </View>
          </View>
          <View style={styles.detailRow}>
            <View style={styles.detailIcon}>
              <Calendar size={20} color={colors.primary.gold} />
            </View>
            <View style={styles.detailContent}>
              <Typography variant="body">Check-out</Typography>
              <Typography variant="h6">{formatDate(booking.endDate)}</Typography>
            </View>
          </View>
          <View style={styles.detailRow}>
            <View style={styles.detailIcon}>
              <Users size={20} color={colors.primary.gold} />
            </View>
            <View style={styles.detailContent}>
              <Typography variant="body">Guests</Typography>
              <Typography variant="h6">{booking.guestsCount} guests</Typography>
            </View>
          </View>
          <View style={styles.detailRow}>
            <View style={styles.detailIcon}>
              <CreditCard size={20} color={colors.primary.gold} />
            </View>
            <View style={styles.detailContent}>
              <Typography variant="body">Payment Method</Typography>
              <Typography variant="h6">{booking.paymentMethod}</Typography>
            </View>
          </View>
        </Card>
        {/* Payment Summary */}
        <Card style={styles.summaryCard}>
          <Typography variant="h5" style={styles.sectionTitle}>
            Payment Summary
          </Typography>
          <View style={styles.summaryRow}>
            <Typography variant="body">
              ${(booking.totalAmount / calculateNights()).toLocaleString()}/night ×{' '}
              {calculateNights()} nights
            </Typography>
            <Typography variant="body">${booking.totalAmount.toLocaleString()}</Typography>
          </View>
          <View style={styles.summaryRow}>
            <Typography variant="body">Convenience Fee</Typography>
            <Typography variant="body">$150</Typography>
          </View>
          <View style={styles.summaryRow}>
            <Typography variant="body">Taxes</Typography>
            <Typography variant="body">$75</Typography>
          </View>
          <View style={[styles.summaryRow, styles.totalRow]}>
            <Typography variant="h5">Total Paid</Typography>
            <Typography variant="h5" color="gold">
              ${(booking.totalAmount + 225).toLocaleString()} {booking.currency}
            </Typography>
          </View>
        </Card>
        {/* Action Buttons */}
        <View style={styles.actionSection}>
          {/* Download PDF Button - Available for all bookings */}
          <Button
            title="Download Receipt"
            onPress={generatePDF}
            variant="primary"
            style={styles.downloadButton}
            icon={<Download size={20} color={colors.neutral.white} />}
          />
          {/* Edit and Cancel Booking Buttons for upcoming bookings */}
          {booking.bookingStatus === 'upcoming' && (
            <View style={styles.upcomingActions}>
              <Button
                title="Edit Booking"
                onPress={handleEditBooking}
                variant="outline"
                style={[styles.actionButton, styles.editButton]}
                icon={<Edit3 size={20} color={colors.primary.gold} />}
              />
              <Button
                title="Cancel Booking"
                onPress={() => setShowCancelModal(true)}
                variant="outline"
                style={[styles.actionButton, styles.cancelButton]}
              />
            </View>
          )}
        </View>
      </ScrollView>
      {/* Cancel Confirmation Modal */}
      <Modal
        visible={showCancelModal}
        onClose={() => setShowCancelModal(false)}
        title="Cancel Booking"
      >
        <View style={styles.modalContent}>
          <View style={styles.warningHeader}>
            <AArrowDown size={48} color={colors.status.warning} />
            <Typography variant="h5" align="center">
              Are you sure you want to cancel this booking?
            </Typography>
          </View>
          <View style={styles.refundPolicy}>
            <Typography variant="h6" style={styles.policyTitle}>
              Refund Policy
            </Typography>
            <Typography variant="body" color="secondary">
              • Free cancellation up to 24 hours before check-in
            </Typography>
            <Typography variant="body" color="secondary">
              • 50% refund for cancellations within 24 hours
            </Typography>
            <Typography variant="body" color="secondary">
              • No refund for same-day cancellations
            </Typography>
          </View>
          <View style={styles.modalActions}>
            <Button
              title="Keep Booking"
              onPress={() => setShowCancelModal(false)}
              variant="outline"
              style={styles.modalButton}
            />
            <Button
              title={isProcessing ? 'Cancelling...' : 'Cancel Booking'}
              onPress={handleCancelBooking}
              loading={isProcessing}
              style={styles.modalButton}
            />
          </View>
        </View>
      </Modal>
    </SafeAreaView>
  );
}
const styles = StyleSheet.create({
  container: {
    flex: 1,
    backgroundColor: colors.background.primary,
  },
  header: {
    flexDirection: 'row',
    alignItems: 'center',
    paddingHorizontal: spacing.layout.screenPadding,
    paddingVertical: spacing.md,
    backgroundColor: colors.background.card,
    borderBottomWidth: 1,
    borderBottomColor: colors.border.light,
  },
  backButton: {
    padding: spacing.sm,
    marginRight: spacing.md,
  },
  headerTitle: {
    flex: 1,
    color: colors.text.primary,
  },
  scrollView: {
    flex: 1,
    padding: spacing.layout.screenPadding,
  },
  propertyCard: {
    marginBottom: spacing.lg,
    backgroundColor: colors.neutral.white,
    borderRadius: 16,
    padding: spacing.md,
    shadowColor: colors.primary.black,
    shadowOffset: { width: 0, height: 2 },
    shadowOpacity: 0.1,
    shadowRadius: 2,
    elevation: 3,
  },
  propertyImage: {
    width: '100%',
    height: 200,
    borderRadius: radius.md,
    marginBottom: spacing.md,
  },
  propertyInfo: {
    gap: spacing.sm,
  },
  locationContainer: {
    flexDirection: 'row',
    alignItems: 'center',
    gap: spacing.xs,
  },
  statusCard: {
    marginBottom: spacing.lg,
    backgroundColor: colors.neutral.white,
    borderRadius: 16,
    padding: spacing.md,
    shadowColor: colors.primary.black,
    shadowOffset: { width: 0, height: 2 },
    shadowOpacity: 0.1,
    shadowRadius: 2,
    elevation: 3,
  },
  statusHeader: {
    flexDirection: 'row',
    justifyContent: 'space-between',
    alignItems: 'center',
  },
  statusInfo: {
    flexDirection: 'row',
    alignItems: 'center',
    gap: spacing.sm,
  },
  statusBadge: {
    paddingHorizontal: spacing.sm,
    paddingVertical: spacing.xs,
    borderRadius: radius.sm,
  },
  detailsCard: {
    marginBottom: spacing.lg,
    backgroundColor: colors.neutral.white,
    borderRadius: 16,
    padding: spacing.md,
    shadowColor: colors.primary.black,
    shadowOffset: { width: 0, height: 2 },
    shadowOpacity: 0.1,
    shadowRadius: 2,
    elevation: 3,
  },
  sectionTitle: {
    marginBottom: spacing.lg,
  },
  detailRow: {
    flexDirection: 'row',
    alignItems: 'center',
    marginBottom: spacing.lg,
  },
  detailIcon: {
    width: 40,
    alignItems: 'center',
  },
  detailContent: {
    flex: 1,
    marginLeft: spacing.md,
  },
  summaryCard: {
    marginBottom: spacing.lg,
    backgroundColor: colors.neutral.white,
    borderRadius: 16,
    padding: spacing.md,
    shadowColor: colors.primary.black,
    shadowOffset: { width: 0, height: 2 },
    shadowOpacity: 0.1,
    shadowRadius: 2,
    elevation: 3,
  },
  summaryRow: {
    flexDirection: 'row',
    justifyContent: 'space-between',
    alignItems: 'center',
    marginBottom: spacing.md,
  },
  totalRow: {
    borderTopWidth: 1,
    borderTopColor: colors.border.light,
    paddingTop: spacing.md,
    marginTop: spacing.md,
    marginBottom: 0,
  },
  actionSection: {
    marginBottom: spacing.xl,
  },
  upcomingActions: {
    flexDirection: 'row',
    gap: spacing.md,
  },
  actionButton: {
    flex: 1,
  },
  editButton: {
    borderColor: colors.primary.gold,
  },
  cancelButton: {
    borderColor: colors.status.error,
  },
  downloadButton: {
    backgroundColor: colors.primary.gold,
    marginBottom: spacing.md,
  },
  errorContainer: {
    flex: 1,
    justifyContent: 'center',
    alignItems: 'center',
    gap: spacing.lg,
    paddingHorizontal: spacing.layout.screenPadding,
  },
  modalContent: {
    gap: spacing.lg,
  },
  warningHeader: {
    alignItems: 'center',
    gap: spacing.md,
  },
  refundPolicy: {
    gap: spacing.sm,
  },
  policyTitle: {
    marginBottom: spacing.sm,
  },
  modalActions: {
    flexDirection: 'row',
    gap: spacing.md,
  },
  modalButton: {
    flex: 1,
  },
});<|MERGE_RESOLUTION|>--- conflicted
+++ resolved
@@ -207,11 +207,7 @@
   </head>
   <body>
   <div class="header">
-<<<<<<< HEAD
   <div class="logo">Rentzy</div>
-=======
-  <div class="logo">RentziLux</div>
->>>>>>> a272d04f
   <h1 class="receipt-title">Booking Receipt</h1>
   </div>
   <div class="property-section">
@@ -257,15 +253,10 @@
   </div>
   </div>
   <div class="footer">
-<<<<<<< HEAD
   <p>Thank you for choosing Rentzy</p>
   <p>Booking ID: ${
     booking.id
   } | Generated on ${new Date().toLocaleDateString()}</p>
-=======
-  <p>Thank you for choosing RentziLux</p>
-  <p>Booking ID: ${booking.id} | Generated on ${new Date().toLocaleDateString()}</p>
->>>>>>> a272d04f
   </div>
   </body>
   </html>

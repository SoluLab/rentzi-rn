import React, { useEffect } from 'react';
import { Image, Platform, ScrollView, StyleSheet, TouchableOpacity, View } from 'react-native';
import { useRouter, useFocusEffect } from 'expo-router';
import { Typography } from '@/components/ui/Typography';
import { Card } from '@/components/ui/Card';
import { Button } from '@/components/ui/Button';
import { Header } from '@/components/ui/Header';
import { colors } from '@/constants/colors';
import { spacing } from '@/constants/spacing';
import { radius } from '@/constants/radius';
import { useAuthStore } from '@/stores/authStore';
import { useNotificationStore } from '@/stores/notificationStore';
import { useHomeownerProfile } from '@/hooks/useHomeownerProfile';

import {
  User,
  Settings,
  Bell,
  CreditCard,
  Shield,
  ChevronRight,
  Building2,
  CheckCircle2,
  FileText,
  BarChart3,
  HelpCircle,
  AArrowDown,
  LogOut,
  Camera,
  Edit,
  Upload,
  Eye,
} from 'lucide-react-native';

export default function HomeownerProfileScreen() {
  const router = useRouter();
  const { logout } = useAuthStore();
  const { unreadCount } = useNotificationStore();
<<<<<<< HEAD
  const { profileData, isLoading, error, refetch } = useHomeownerProfile();

  // Refetch profile data when screen comes into focus for additional reliability
  useFocusEffect(
    React.useCallback(() => {
      // This is a backup to ensure data is fresh when navigating back
      refetch();
    }, [refetch])
  );
=======
  const { 
    profile, 
    isLoadingProfile, 
    profileError,
  } = useHomeownerProfile();
>>>>>>> 14c7ebd5

  const handleLogout = () => {
    logout();
    router.replace('/(auth)/login');
  };

  const handleProfilePictureUpload = () => {
    // TODO: Implement profile picture upload with image picker
    console.log('Profile picture upload');
  };
  const profileMenuItems = [
    {
      icon: User,
      title: 'Personal Information',
      subtitle: 'Update your profile details',
      onPress: () => router.push('/edit-profile'),
    },
    {
      icon: Building2,
      title: 'Property Settings',
      subtitle: 'Manage property preferences',
      onPress: () => console.log('Property settings'),
    },
    {
      icon: BarChart3,
      title: 'Analytics & Reports',
      subtitle: 'View detailed performance metrics',
      onPress: () => console.log('Analytics'),
    },
    {
      icon: CreditCard,
      title: 'Payment & Payouts',
      subtitle: 'Manage payment methods and payouts',
      onPress: () => console.log('Payment settings'),
    },
    {
      icon: Bell,
      title: 'Notifications',
      subtitle: 'Manage notification preferences',
      onPress: () => router.push('/notifications'),
    },
    {
      icon: Shield,
      title: 'Security & Privacy',
      subtitle: 'Password and security settings',
      onPress: () => router.push('/change-password'),
    },
    {
      icon: FileText,
      title: 'Legal & Compliance',
      subtitle: 'Terms, policies, and tax documents',
      onPress: () => console.log('Legal documents'),
    },
    {
      icon: HelpCircle,
      title: 'Help & Support',
      subtitle: '24/7 support for property owners',
      onPress: () => console.log('Help center'),
    },
  ];


  const quickStats = [
    { label: 'Properties Listed', value: '12' },
    { label: 'Total Bookings', value: '156' },
    { label: 'Average Rating', value: '4.8' },
    { label: 'Response Rate', value: '98%' },
  ];
  return (
    <View style={styles.container}>
      <Header title="Profile" showBackButton={false} />
      <ScrollView style={styles.scrollView} showsVerticalScrollIndicator={false}>
        {/* Profile Info */}
        <View style={styles.section}>
          {error && (
            <Card style={{ ...styles.profileCard, borderColor: colors.status.error, borderWidth: 1 }}>
              <View style={styles.errorContainer}>
                <Typography variant="body" color="error" align="center">
                  Failed to load profile
                </Typography>
                <Button
                  title="Retry"
                  onPress={() => refetch()}
                  variant="outline"
                  style={{ marginTop: spacing.sm }}
                />
              </View>
            </Card>
          )}
          {!error && (
            <TouchableOpacity onPress={() => router.push('/edit-profile')}>
              <Card style={styles.profileCard}>
              <View style={styles.profileHeader}>
                                  <TouchableOpacity onPress={handleProfilePictureUpload}>
                    <Image
                      source={{
                        uri: profile?.avatar || 'https://images.unsplash.com/photo-1507003211169-0a1dd7228f2d?w=150&h=150&fit=crop&crop=face&quality=40'
                      }}
                      style={styles.avatar}
                    />
                                      <View style={styles.cameraOverlay}>
                      <Camera size={16} color={colors.neutral.white} />
                    </View>
                </TouchableOpacity>
<<<<<<< HEAD
                <View style={styles.profileInfo}>
                  <Typography variant="h4">
                    {isLoading ? 'Loading...' : profileData?.name?.fullName || 'No Name'}
                  </Typography>
                  <Typography variant="body" color="secondary">
                    {isLoading ? 'Loading...' : profileData?.email || 'No Email'}
                  </Typography>
                  <Typography variant="caption" color="secondary">
                    {isLoading 
                      ? 'Loading...' 
                      : profileData?.phone 
                        ? `${profileData.phone.countryCode} ${profileData.phone.mobile}`
                        : 'No Phone'
                    }
                  </Typography>
=======
                                  <View style={styles.profileInfo}>
                    <Typography variant="h4">
                      {profile?.name ? `${profile.name.firstName} ${profile.name.lastName}` : 'Loading...'}
                    </Typography>
                    <Typography variant="body" color="secondary">
                      {profile?.email || 'Loading...'}
                    </Typography>
                    <Typography variant="caption" color="secondary">
                      {profile?.phone ? `${profile.phone.countryCode} ${profile.phone.mobile}` : 'Loading...'}
                    </Typography>
>>>>>>> 14c7ebd5
                  <View style={styles.roleContainer}>
                    <View style={styles.roleBadge}>
                      <Typography variant="label" color="inverse">
                        PROPERTY OWNER
                      </Typography>
                    </View>
                    {/* {profileData?.isEmailVerified && (
                      <View style={[styles.roleBadge, { backgroundColor: colors.status.success }]}>
                        <Typography variant="label" color="inverse">
                          EMAIL VERIFIED
                        </Typography>
                      </View>
                    )}
                    {profileData?.isPhoneVerified && (
                      <View style={[styles.roleBadge, { backgroundColor: colors.status.success }]}>
                        <Typography variant="label" color="inverse">
                          PHONE VERIFIED
                        </Typography>
                      </View>
                    )} */}
                  </View>
                </View>
                <TouchableOpacity onPress={() => router.push('/edit-profile')}>
                  <Edit size={20} color={colors.text.secondary} />
                </TouchableOpacity>
              </View>
            </Card>
          </TouchableOpacity>
          )}
        </View>


        {/* Quick Stats */}
        <View style={styles.section}>
          <Typography variant="h4" style={styles.sectionTitle}>
            Quick Stats
          </Typography>
          <View style={styles.statsContainer}>
            {quickStats.map((stat, index) => (
              <Card key={index} style={styles.statCard}>
                <Typography variant="h4" color="primary">
                  {stat.value}
                </Typography>
                <Typography variant="caption" color="secondary" align="center">
                  {stat.label}
                </Typography>
              </Card>
            ))}
          </View>
        </View>
        {/* Menu Items */}
        <View style={styles.section}>
          <Typography variant="h4" style={styles.sectionTitle}>
            Account Settings
          </Typography>
          <Card style={styles.menuCard}>
            {profileMenuItems.map((item, index) => (
              <TouchableOpacity
                key={index}
                onPress={item.onPress}
                style={[
                  styles.menuItem,
                  index < profileMenuItems.length - 1 && styles.menuItemBorder,
                ]}
              >
                <View style={styles.menuItemContent}>
                  <View style={styles.menuItemIcon}>
                    <item.icon size={24} color={colors.text.primary} />
                  </View>
                  <View style={styles.menuItemText}>
                    <Typography variant="body">{item.title}</Typography>
                    <Typography variant="caption" color="secondary">
                      {item.subtitle}
                    </Typography>
                  </View>
                </View>
                <ChevronRight size={20} color={colors.text.secondary} />
              </TouchableOpacity>
            ))}
          </Card>
        </View>
        {/* Support Section */}
        <View style={styles.section}>
          <Card style={styles.supportCard}>
            <Typography variant="h5" color="primary" align="center">
              Need Help?
            </Typography>
            <Typography variant="body" color="secondary" align="center">
              Our dedicated property owner support team is available 24/7 to help you maximize your
              earnings.
            </Typography>
            <View style={styles.supportButtons}>
              <Button
                title="Contact Support"
                onPress={() => console.log('Contact support')}
                variant="outline"
                style={styles.supportButton}
              />
              <Button
                title="Owner Resources"
                onPress={() => console.log('Owner resources')}
                variant="ghost"
                style={styles.supportButton}
              />
            </View>
          </Card>
        </View>
        {/* App Info */}
        <View style={styles.section}>
          <Typography variant="caption" color="secondary" align="center">
            RentziLux Property Owner v1.0.0
          </Typography>
          <Typography variant="caption" color="secondary" align="center">
            Premium Luxury Real Estate Platform
          </Typography>
        </View>
        {/* Logout */}
        <View style={styles.section}>
          <TouchableOpacity
            style={[styles.logoutButton, { borderColor: colors.status.error }]}
            onPress={handleLogout}
          >
            <View style={styles.logoutButtonContent}>
              <LogOut size={20} color={colors.status.error} />
              <Typography variant="body" color="error">
                Sign Out
              </Typography>
            </View>
          </TouchableOpacity>
        </View>
      </ScrollView>
    </View>
  );
}
const styles = StyleSheet.create({
  container: {
    flex: 1,
  },
  scrollView: {
    flex: 1,
    backgroundColor: colors.background.primary,
  },
  section: {
    paddingHorizontal: spacing.layout.screenPadding,
    paddingVertical: spacing.lg,
  },
  sectionTitle: {
    marginBottom: spacing.md,
    fontWeight: '600',
  },
  profileCard: {
    backgroundColor: colors.neutral.white,
    borderRadius: 16,
    padding: spacing.md,
    shadowColor: colors.neutral.black,
    shadowOffset: { width: 0, height: 2 },
    shadowOpacity: 0.1,
    shadowRadius: 2,
    elevation: 3,
  },
  profileHeader: {
    flexDirection: 'row',
    alignItems: 'center',
    gap: spacing.md,
  },
  avatar: {
    width: 80,
    height: 80,
    borderRadius: 40,
    borderWidth: 3,
    borderColor: colors.primary.gold,
  },
  cameraOverlay: {
    position: 'absolute',
    bottom: 0,
    right: 0,
    backgroundColor: colors.primary.gold,
    borderRadius: 15,
    width: 30,
    height: 30,
    justifyContent: 'center',
    alignItems: 'center',
    borderWidth: 2,
    borderColor: colors.neutral.white,
  },
  profileInfo: {
    flex: 1,
    gap: spacing.xs,
  },
  roleContainer: {
    flexDirection: 'row',
    gap: spacing.sm,
    marginTop: spacing.sm,
  },
  roleBadge: {
    backgroundColor: colors.primary.gold,
    paddingHorizontal: spacing.sm,
    paddingVertical: spacing.xs,
    borderRadius: radius.sm,
  },
  statsContainer: {
    flexDirection: 'row',
    flexWrap: 'wrap',
    gap: spacing.md,
  },
  statCard: {
    flex: 1,
    minWidth: '45%',
    backgroundColor: colors.neutral.white,
    borderRadius: 16,
    padding: spacing.md,
    alignItems: 'center',
    gap: spacing.xs,
    shadowColor: colors.neutral.black,
    shadowOffset: { width: 0, height: 2 },
    shadowOpacity: 0.1,
    shadowRadius: 2,
    elevation: 3,
  },
  menuCard: {
    backgroundColor: colors.neutral.white,
    borderRadius: 16,
    overflow: 'hidden',
    shadowColor: colors.neutral.black,
    shadowOffset: { width: 0, height: 2 },
    shadowOpacity: 0.1,
    shadowRadius: 2,
    elevation: 3,
  },
  menuItem: {
    flexDirection: 'row',
    alignItems: 'center',
    justifyContent: 'space-between',
    padding: spacing.md,
  },
  menuItemBorder: {
    borderBottomWidth: 1,
    borderBottomColor: colors.border.light,
  },
  menuItemContent: {
    flexDirection: 'row',
    alignItems: 'center',
    flex: 1,
  },
  menuItemIcon: {
    marginRight: spacing.md,
  },
  menuItemText: {
    flex: 1,
    gap: spacing.xs,
  },

  supportCard: {
    alignItems: 'center',
    gap: spacing.md,
    backgroundColor: colors.background.card,
    borderRadius: 16,
    padding: spacing.xl,
  },
  supportButtons: {
    flexDirection: 'row',
    gap: spacing.md,
    width: '100%',
  },
  supportButton: {
    flex: 1,
  },
  logoutButton: {
    borderColor: colors.status.error,
    borderWidth: 1,
    borderRadius: radius.md,
    padding: spacing.md,
    alignItems: 'center',
    justifyContent: 'center',
  },
  logoutButtonContent: {
    flexDirection: 'row',
    alignItems: 'center',
    gap: spacing.sm,
  },
  errorContainer: {
    alignItems: 'center',
    padding: spacing.md,
  },
});<|MERGE_RESOLUTION|>--- conflicted
+++ resolved
@@ -1,6 +1,6 @@
-import React, { useEffect } from 'react';
+import React from 'react';
 import { Image, Platform, ScrollView, StyleSheet, TouchableOpacity, View } from 'react-native';
-import { useRouter, useFocusEffect } from 'expo-router';
+import { useRouter } from 'expo-router';
 import { Typography } from '@/components/ui/Typography';
 import { Card } from '@/components/ui/Card';
 import { Button } from '@/components/ui/Button';
@@ -36,23 +36,11 @@
   const router = useRouter();
   const { logout } = useAuthStore();
   const { unreadCount } = useNotificationStore();
-<<<<<<< HEAD
-  const { profileData, isLoading, error, refetch } = useHomeownerProfile();
-
-  // Refetch profile data when screen comes into focus for additional reliability
-  useFocusEffect(
-    React.useCallback(() => {
-      // This is a backup to ensure data is fresh when navigating back
-      refetch();
-    }, [refetch])
-  );
-=======
   const { 
     profile, 
     isLoadingProfile, 
     profileError,
   } = useHomeownerProfile();
->>>>>>> 14c7ebd5
 
   const handleLogout = () => {
     logout();
@@ -98,7 +86,7 @@
       icon: Shield,
       title: 'Security & Privacy',
       subtitle: 'Password and security settings',
-      onPress: () => router.push('/change-password'),
+      onPress: () => console.log('Security settings'),
     },
     {
       icon: FileText,
@@ -113,8 +101,6 @@
       onPress: () => console.log('Help center'),
     },
   ];
-
-
   const quickStats = [
     { label: 'Properties Listed', value: '12' },
     { label: 'Total Bookings', value: '156' },
@@ -127,24 +113,8 @@
       <ScrollView style={styles.scrollView} showsVerticalScrollIndicator={false}>
         {/* Profile Info */}
         <View style={styles.section}>
-          {error && (
-            <Card style={{ ...styles.profileCard, borderColor: colors.status.error, borderWidth: 1 }}>
-              <View style={styles.errorContainer}>
-                <Typography variant="body" color="error" align="center">
-                  Failed to load profile
-                </Typography>
-                <Button
-                  title="Retry"
-                  onPress={() => refetch()}
-                  variant="outline"
-                  style={{ marginTop: spacing.sm }}
-                />
-              </View>
-            </Card>
-          )}
-          {!error && (
-            <TouchableOpacity onPress={() => router.push('/edit-profile')}>
-              <Card style={styles.profileCard}>
+          <TouchableOpacity onPress={() => router.push('/edit-profile')}>
+            <Card style={styles.profileCard}>
               <View style={styles.profileHeader}>
                                   <TouchableOpacity onPress={handleProfilePictureUpload}>
                     <Image
@@ -157,23 +127,6 @@
                       <Camera size={16} color={colors.neutral.white} />
                     </View>
                 </TouchableOpacity>
-<<<<<<< HEAD
-                <View style={styles.profileInfo}>
-                  <Typography variant="h4">
-                    {isLoading ? 'Loading...' : profileData?.name?.fullName || 'No Name'}
-                  </Typography>
-                  <Typography variant="body" color="secondary">
-                    {isLoading ? 'Loading...' : profileData?.email || 'No Email'}
-                  </Typography>
-                  <Typography variant="caption" color="secondary">
-                    {isLoading 
-                      ? 'Loading...' 
-                      : profileData?.phone 
-                        ? `${profileData.phone.countryCode} ${profileData.phone.mobile}`
-                        : 'No Phone'
-                    }
-                  </Typography>
-=======
                                   <View style={styles.profileInfo}>
                     <Typography variant="h4">
                       {profile?.name ? `${profile.name.firstName} ${profile.name.lastName}` : 'Loading...'}
@@ -184,27 +137,17 @@
                     <Typography variant="caption" color="secondary">
                       {profile?.phone ? `${profile.phone.countryCode} ${profile.phone.mobile}` : 'Loading...'}
                     </Typography>
->>>>>>> 14c7ebd5
                   <View style={styles.roleContainer}>
                     <View style={styles.roleBadge}>
                       <Typography variant="label" color="inverse">
                         PROPERTY OWNER
                       </Typography>
                     </View>
-                    {/* {profileData?.isEmailVerified && (
-                      <View style={[styles.roleBadge, { backgroundColor: colors.status.success }]}>
-                        <Typography variant="label" color="inverse">
-                          EMAIL VERIFIED
-                        </Typography>
-                      </View>
-                    )}
-                    {profileData?.isPhoneVerified && (
-                      <View style={[styles.roleBadge, { backgroundColor: colors.status.success }]}>
-                        <Typography variant="label" color="inverse">
-                          PHONE VERIFIED
-                        </Typography>
-                      </View>
-                    )} */}
+                    <View style={[styles.roleBadge, { backgroundColor: colors.status.success }]}>
+                      <Typography variant="label" color="inverse">
+                        VERIFIED
+                      </Typography>
+                    </View>
                   </View>
                 </View>
                 <TouchableOpacity onPress={() => router.push('/edit-profile')}>
@@ -213,7 +156,6 @@
               </View>
             </Card>
           </TouchableOpacity>
-          )}
         </View>
 
 
@@ -465,8 +407,4 @@
     alignItems: 'center',
     gap: spacing.sm,
   },
-  errorContainer: {
-    alignItems: 'center',
-    padding: spacing.md,
-  },
 });
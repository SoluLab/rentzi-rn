--- conflicted
+++ resolved
@@ -24,12 +24,9 @@
 import { useCommercialPropertyStore } from "@/stores/commercialPropertyStore";
 import { useResidentialPropertyStore } from "@/stores/residentialPropertyStore";
 import { useHomeownerPropertyStore } from "@/stores/homeownerPropertyStore";
-<<<<<<< HEAD
 import { useHomeownerGetAllProperties, useHomeownerDashboardStats } from "@/services/homeownerDashboard";
 import { useFocusEffect } from '@react-navigation/native';
-=======
 import { useHomeownerDashboard } from "@/hooks/useHomeownerDashboard";
->>>>>>> d15390a1
 import {
   Bell,
   Plus,
@@ -74,7 +71,6 @@
 
   const [showPropertyModal, setShowPropertyModal] = useState(false);
 
-<<<<<<< HEAD
   // Handle pagination data
   useEffect(() => {
     if (propertiesData?.data) {
@@ -106,8 +102,6 @@
     }, [])
   );
 
-=======
->>>>>>> d15390a1
   const handleNotifications = () => {
     router.push("/notifications");
   };
@@ -368,17 +362,13 @@
     </Modal>
   );
 
-<<<<<<< HEAD
   // Remove duplicate properties by _id
   const uniqueProperties = allProperties.filter((prop, idx, arr) =>
     arr.findIndex(p => p._id === prop._id) === idx
   );
-=======
-
 
   // Show loading state when both stats and properties are loading for the first time
   const isInitialLoading = isStatsLoading && propertiesLoading && allProperties.length === 0;
->>>>>>> d15390a1
 
   return (
     <View style={styles.container}>
@@ -654,17 +644,10 @@
                 Loading properties...
               </Typography>
             </View>
-<<<<<<< HEAD
           ) : uniqueProperties.length > 0 ? (
             <>
               <FlatList
                 data={uniqueProperties}
-=======
-          ) : allProperties.length > 0 ? (
-            <>
-              <FlatList
-                data={allProperties}
->>>>>>> d15390a1
                 renderItem={renderPropertyCard}
                 keyExtractor={(item) => item._id}
                 showsVerticalScrollIndicator={false}
@@ -690,7 +673,6 @@
                   ) : null
                 }
               />
-<<<<<<< HEAD
               {propertiesData?.pagination && (
                 <View style={styles.paginationInfo}>
                   <Typography variant="caption" color="secondary">
@@ -699,8 +681,6 @@
                   </Typography>
                 </View>
               )}
-=======
->>>>>>> d15390a1
             </>
                       ) : (
               <Card style={styles.emptyState}>

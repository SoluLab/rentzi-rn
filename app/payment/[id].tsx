--- conflicted
+++ resolved
@@ -36,197 +36,6 @@
             </SafeAreaView>
         );
     }
-<<<<<<< HEAD
-  };
-  return (
-    <SafeAreaView style={styles.container}>
-      <StatusBar style="light" />
-      {/* Header */}
-      <View style={styles.header}>
-        <TouchableOpacity
-          onPress={() => router.back()}
-          style={styles.backButton}
-        >
-          <ArrowLeft size={24} color={colors.text.primary} />
-        </TouchableOpacity>
-        <Typography variant="h5" style={styles.headerTitle}>
-          Payment
-        </Typography>
-      </View>
-      <ScrollView
-        style={styles.scrollView}
-        showsVerticalScrollIndicator={false}
-      >
-        {/* Property Summary */}
-        <Card style={styles.propertyCard}>
-          <Typography variant="h5">{property.title}</Typography>
-          <Typography variant="body" color="secondary">
-            {property.location.city}, {property.location.country}
-          </Typography>
-          <Typography variant="caption" color="secondary">
-            {bookingData.startDate} - {bookingData.endDate} •{" "}
-            {bookingData.guestsCount} guests
-          </Typography>
-        </Card>
-        {/* Payment Type Toggle */}
-        <Card style={styles.paymentTypeCard}>
-          <Typography variant="h5" style={styles.sectionTitle}>
-            Payment Options
-          </Typography>
-          <TouchableOpacity
-            style={[
-              styles.paymentOption,
-              paymentType === "full" && styles.selectedOption,
-            ]}
-            onPress={() => setPaymentType("full")}
-          >
-            <View style={styles.radioContainer}>
-              <View
-                style={[
-                  styles.radio,
-                  paymentType === "full" && styles.radioSelected,
-                ]}
-              >
-                {paymentType === "full" && <View style={styles.radioInner} />}
-              </View>
-              <Typography variant="body">Pay Full Now</Typography>
-            </View>
-            <Typography variant="body" color="gold">
-              ${totalAmount.toLocaleString()}
-            </Typography>
-          </TouchableOpacity>
-          <TouchableOpacity
-            style={[
-              styles.paymentOption,
-              paymentType === "split" && styles.selectedOption,
-            ]}
-            onPress={() => setPaymentType("split")}
-          >
-            <View style={styles.radioContainer}>
-              <View
-                style={[
-                  styles.radio,
-                  paymentType === "split" && styles.radioSelected,
-                ]}
-              >
-                {paymentType === "split" && <View style={styles.radioInner} />}
-              </View>
-              <Typography variant="body">Pay 50% Now, 50% Later</Typography>
-            </View>
-            <View style={styles.splitAmounts}>
-              <Typography variant="caption" color="gold">
-                Now: ${payNowAmount.toLocaleString()}
-              </Typography>
-              <Typography variant="caption" color="secondary">
-                Later: ${remainingAmount.toLocaleString()}
-              </Typography>
-            </View>
-          </TouchableOpacity>
-        </Card>
-        {/* Price Breakdown */}
-        <Card style={styles.breakdownCard}>
-          <Typography variant="h5" style={styles.sectionTitle}>
-            Price Breakdown
-          </Typography>
-          <View style={styles.breakdownRow}>
-            <Typography variant="body">
-              ${property.price.rent}/night × {nights} nights
-            </Typography>
-            <Typography variant="body">${subtotal.toLocaleString()}</Typography>
-          </View>
-          <View style={styles.breakdownRow}>
-            <Typography variant="body">Platform Fee</Typography>
-            <Typography variant="body">${serviceFee}</Typography>
-          </View>
-          <View style={styles.breakdownRow}>
-            <Typography variant="body">Taxes</Typography>
-            <Typography variant="body">${taxes}</Typography>
-          </View>
-          <View style={[styles.breakdownRow, styles.totalRow]}>
-            <Typography variant="h5">Total Price</Typography>
-            <Typography variant="h5" color="gold">
-              ${totalAmount.toLocaleString()}
-            </Typography>
-          </View>
-          <View style={[styles.breakdownRow, styles.payNowRow]}>
-            <Typography variant="h5">Pay Now</Typography>
-            <Typography variant="h5" color="gold">
-              ${payNowAmount.toLocaleString()}
-            </Typography>
-          </View>
-          {paymentType === "split" && (
-            <>
-              <View style={styles.breakdownRow}>
-                <Typography variant="body">Remaining</Typography>
-                <Typography variant="body" color="secondary">
-                  ${remainingAmount.toLocaleString()}
-                </Typography>
-              </View>
-              <Typography
-                variant="caption"
-                color="secondary"
-                style={styles.dueNote}
-              >
-                Due 7 days before check-in
-              </Typography>
-            </>
-          )}
-        </Card>
-
-        {/* Notice Box */}
-        {paymentType === "split" && (
-          <>
-            <Card style={styles.noticeCard}>
-              <Typography variant="h6" style={styles.noticeTitle}>
-                Important Notice
-              </Typography>
-              <View style={styles.noticeContent}>
-                <Typography
-                  variant="body"
-                  style={[styles.noticeText, styles.warningText]}
-                >
-                  • Booking Status: Partially Paid
-                </Typography>
-                <Typography
-                  variant="body"
-                  style={[styles.noticeText, styles.warningText]}
-                >
-                  • Second payment of ${remainingAmount.toLocaleString()} must
-                  be completed 7 days before check-in
-                </Typography>
-                <Typography
-                  variant="body"
-                  style={[styles.noticeText, styles.warningText]}
-                >
-                  • Booking will be automatically cancelled if second payment is
-                  not received
-                </Typography>
-              </View>
-            </Card>
-          </>
-        )}
-
-        {/* Notice Box */}
-        <Card style={styles.noticeCard}>
-          <Typography variant="h6" style={styles.noticeTitle}>
-          Refund & Cancellation Policy Policies
-          </Typography>
-          <View style={styles.noticeContent}>
-            <Typography variant="body" style={styles.noticeText}>
-              • You are booking for {nights} {nights === 1 ? "night" : "nights"}
-            </Typography>
-            <Typography variant="body" style={styles.noticeText}>
-              • Full refund if cancelled 7+ days before check-in
-            </Typography>
-            <Typography variant="body" style={styles.noticeText}>
-              • 50% refund if cancelled 3-6 days before check-in
-            </Typography>
-            <Typography variant="body" style={styles.noticeText}>
-              • No refund if cancelled less than 3 days before check-in
-            </Typography>
-          </View>
-        </Card>
-=======
     const calculateNights = () => {
         const startDate = new Date(bookingData.startDate);
         const endDate = new Date(bookingData.endDate);
@@ -282,138 +91,143 @@
                     Payment
                 </Typography>
             </View>
-            <ScrollView style={styles.scrollView} showsVerticalScrollIndicator={false}>
-                {/* Property Summary */}
-                <Card style={styles.propertyCard}>
-                    <Typography variant="h5">{property.title}</Typography>
-                    <Typography variant="body" color="secondary">
-                        {property.location.city}, {property.location.country}
-                    </Typography>
-                    <Typography variant="caption" color="secondary">
-                        {bookingData.startDate} - {bookingData.endDate} • {bookingData.guestsCount} guests
-                    </Typography>
-                </Card>
-                {/* Payment Type Toggle */}
-                <Card style={styles.paymentTypeCard}>
-                    <Typography variant="h5" style={styles.sectionTitle}>
-                        Payment Options
-                    </Typography>
-                    <TouchableOpacity
-                        style={[styles.paymentOption, paymentType === 'full' && styles.selectedOption]}
-                        onPress={() => setPaymentType('full')}
-                    >
-                        <View style={styles.radioContainer}>
-                            <View style={[styles.radio, paymentType === 'full' && styles.radioSelected]}>
-                                {paymentType === 'full' && <View style={styles.radioInner} />}
-                            </View>
-                            <Typography variant="body">Pay Full Now</Typography>
-                        </View>
-                        <Typography variant="body" color="gold">
-                            ${totalAmount.toLocaleString()}
-                        </Typography>
-                    </TouchableOpacity>
-                    <TouchableOpacity
-                        style={[styles.paymentOption, paymentType === 'split' && styles.selectedOption]}
-                        onPress={() => setPaymentType('split')}
-                    >
-                        <View style={styles.radioContainer}>
-                            <View style={[styles.radio, paymentType === 'split' && styles.radioSelected]}>
-                                {paymentType === 'split' && <View style={styles.radioInner} />}
-                            </View>
-                            <Typography variant="body">Pay 50% Now, 50% Later</Typography>
-                        </View>
-                        <View style={styles.splitAmounts}>
-                            <Typography variant="caption" color="gold">
-                                Now: ${payNowAmount.toLocaleString()}
-                            </Typography>
-                            <Typography variant="caption" color="secondary">
-                                Later: ${remainingAmount.toLocaleString()}
-                            </Typography>
-                        </View>
-                    </TouchableOpacity>
-                </Card>
-                {/* Price Breakdown */}
-                <Card style={styles.breakdownCard}>
-                    <Typography variant="h5" style={styles.sectionTitle}>
-                        Price Breakdown
-                    </Typography>
-                    <View style={styles.breakdownRow}>
-                        <Typography variant="body">
-                            ${property.price.rent}/night × {nights} nights
-                        </Typography>
-                        <Typography variant="body">${subtotal.toLocaleString()}</Typography>
-                    </View>
-                    <View style={styles.breakdownRow}>
-                        <Typography variant="body">Service Fee</Typography>
-                        <Typography variant="body">${serviceFee}</Typography>
-                    </View>
-                    <View style={styles.breakdownRow}>
-                        <Typography variant="body">Taxes</Typography>
-                        <Typography variant="body">${taxes}</Typography>
-                    </View>
-                    <View style={[styles.breakdownRow, styles.totalRow]}>
-                        <Typography variant="h5">Total Price</Typography>
-                        <Typography variant="h5" color="gold">
-                            ${totalAmount.toLocaleString()}
-                        </Typography>
-                    </View>
-                    <View style={[styles.breakdownRow, styles.payNowRow]}>
-                        <Typography variant="h5">Pay Now</Typography>
-                        <Typography variant="h5" color="gold">
-                            ${payNowAmount.toLocaleString()}
-                        </Typography>
-                    </View>
-                    {paymentType === 'split' && (
-                        <>
-                            <View style={styles.breakdownRow}>
-                                <Typography variant="body">Remaining</Typography>
-                                <Typography variant="body" color="secondary">
-                                    ${remainingAmount.toLocaleString()}
-                                </Typography>
-                            </View>
-                            <Typography variant="caption" color="secondary" style={styles.dueNote}>
-                                Due 7 days before check-in
-                            </Typography>
-                        </>
-                    )}
-                </Card>
->>>>>>> a272d04f
+            <Typography variant="body" color="gold">
+              ${totalAmount.toLocaleString()}
+            </Typography>
+          </TouchableOpacity>
+          <TouchableOpacity
+            style={[
+              styles.paymentOption,
+              paymentType === "split" && styles.selectedOption,
+            ]}
+            onPress={() => setPaymentType("split")}
+          >
+            <View style={styles.radioContainer}>
+              <View
+                style={[
+                  styles.radio,
+                  paymentType === "split" && styles.radioSelected,
+                ]}
+              >
+                {paymentType === "split" && <View style={styles.radioInner} />}
+              </View>
+              <Typography variant="body">Pay 50% Now, 50% Later</Typography>
+            </View>
+            <View style={styles.splitAmounts}>
+              <Typography variant="caption" color="gold">
+                Now: ${payNowAmount.toLocaleString()}
+              </Typography>
+              <Typography variant="caption" color="secondary">
+                Later: ${remainingAmount.toLocaleString()}
+              </Typography>
+            </View>
+          </TouchableOpacity>
+        </Card>
+        {/* Price Breakdown */}
+        <Card style={styles.breakdownCard}>
+          <Typography variant="h5" style={styles.sectionTitle}>
+            Price Breakdown
+          </Typography>
+          <View style={styles.breakdownRow}>
+            <Typography variant="body">
+              ${property.price.rent}/night × {nights} nights
+            </Typography>
+            <Typography variant="body">${subtotal.toLocaleString()}</Typography>
+          </View>
+          <View style={styles.breakdownRow}>
+            <Typography variant="body">Platform Fee</Typography>
+            <Typography variant="body">${serviceFee}</Typography>
+          </View>
+          <View style={styles.breakdownRow}>
+            <Typography variant="body">Taxes</Typography>
+            <Typography variant="body">${taxes}</Typography>
+          </View>
+          <View style={[styles.breakdownRow, styles.totalRow]}>
+            <Typography variant="h5">Total Price</Typography>
+            <Typography variant="h5" color="gold">
+              ${totalAmount.toLocaleString()}
+            </Typography>
+          </View>
+          <View style={[styles.breakdownRow, styles.payNowRow]}>
+            <Typography variant="h5">Pay Now</Typography>
+            <Typography variant="h5" color="gold">
+              ${payNowAmount.toLocaleString()}
+            </Typography>
+          </View>
+          {paymentType === "split" && (
+            <>
+              <View style={styles.breakdownRow}>
+                <Typography variant="body">Remaining</Typography>
+                <Typography variant="body" color="secondary">
+                  ${remainingAmount.toLocaleString()}
+                </Typography>
+              </View>
+              <Typography
+                variant="caption"
+                color="secondary"
+                style={styles.dueNote}
+              >
+                Due 7 days before check-in
+              </Typography>
+            </>
+          )}
+        </Card>
 
-                {/* Notice Box */}
-                <Card style={styles.noticeCard}>
-                    <Typography variant="h6" style={styles.noticeTitle}>
-                        Booking & Payment Information
-                    </Typography>
-                    <View style={styles.noticeContent}>
-                        <Typography variant="body" style={styles.noticeText}>
-                            • You are booking for {nights} {nights === 1 ? 'night' : 'nights'}
-                        </Typography>
-                        <Typography variant="body" style={styles.noticeText}>
-                            • Full refund if cancelled 7+ days before check-in
-                        </Typography>
-                        <Typography variant="body" style={styles.noticeText}>
-                            • 50% refund if cancelled 3-6 days before check-in
-                        </Typography>
-                        <Typography variant="body" style={styles.noticeText}>
-                            • No refund if cancelled less than 3 days before check-in
-                        </Typography>
-                        {paymentType === 'split' && (
-                            <>
-                                <Typography variant="body" style={[styles.noticeText, styles.warningText]}>
-                                    • Booking Status: Partially Paid
-                                </Typography>
-                                <Typography variant="body" style={[styles.noticeText, styles.warningText]}>
-                                    • Second payment of ${remainingAmount.toLocaleString()} must be completed 7 days
-                                    before check-in
-                                </Typography>
-                                <Typography variant="body" style={[styles.noticeText, styles.warningText]}>
-                                    • Booking will be automatically cancelled if second payment is not received
-                                </Typography>
-                            </>
-                        )}
-                    </View>
-                </Card>
-                {/* Payment Methods  
+        {/* Notice Box */}
+        {paymentType === "split" && (
+          <>
+            <Card style={styles.noticeCard}>
+              <Typography variant="h6" style={styles.noticeTitle}>
+                Important Notice
+              </Typography>
+              <View style={styles.noticeContent}>
+                <Typography
+                  variant="body"
+                  style={[styles.noticeText, styles.warningText]}
+                >
+                  • Booking Status: Partially Paid
+                </Typography>
+                <Typography
+                  variant="body"
+                  style={[styles.noticeText, styles.warningText]}
+                >
+                  • Second payment of ${remainingAmount.toLocaleString()} must
+                  be completed 7 days before check-in
+                </Typography>
+                <Typography
+                  variant="body"
+                  style={[styles.noticeText, styles.warningText]}
+                >
+                  • Booking will be automatically cancelled if second payment is
+                  not received
+                </Typography>
+              </View>
+            </Card>
+          </>
+        )}
+
+        {/* Notice Box */}
+        <Card style={styles.noticeCard}>
+          <Typography variant="h6" style={styles.noticeTitle}>
+          Refund & Cancellation Policy Policies
+          </Typography>
+          <View style={styles.noticeContent}>
+            <Typography variant="body" style={styles.noticeText}>
+              • You are booking for {nights} {nights === 1 ? "night" : "nights"}
+            </Typography>
+            <Typography variant="body" style={styles.noticeText}>
+              • Full refund if cancelled 7+ days before check-in
+            </Typography>
+            <Typography variant="body" style={styles.noticeText}>
+              • 50% refund if cancelled 3-6 days before check-in
+            </Typography>
+            <Typography variant="body" style={styles.noticeText}>
+              • No refund if cancelled less than 3 days before check-in
+            </Typography>
+          </View>
+        </Card>
+
+        {/* Payment Methods  
         <Card style={styles.paymentMethodCard}>
           <Typography variant="h5" style={styles.sectionTitle}>
             Payment Method

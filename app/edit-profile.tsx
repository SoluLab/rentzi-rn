--- conflicted
+++ resolved
@@ -21,12 +21,8 @@
 import { spacing } from '@/constants/spacing';
 import { useAuthStore } from '@/stores/authStore';
 import { validatePassword, validateFullName, validateEmail } from '@/utils/validation';
-<<<<<<< HEAD
-import { Camera, CheckCircle2, Settings, Upload, Eye } from 'lucide-react-native';
-=======
 import { Camera, CheckCircle2 } from 'lucide-react-native';
 import { useUpdateProfile } from '@/services/apiClient';
->>>>>>> aa21312a
 
 export default function EditProfileScreen() {
   const router = useRouter();
@@ -35,7 +31,6 @@
   const [lastName, setLastName] = useState(user?.name?.split(' ').slice(1).join(' ') || '');
   const [phoneNumber, setPhoneNumber] = useState(user?.profileDetails?.phone || '');
   const [email, setEmail] = useState(user?.email || '');
-  const [phoneNumber, setPhoneNumber] = useState(user?.profileDetails?.phone || '');
   const [address, setAddress] = useState('');
   const [originalEmail] = useState(user?.email || '');
   const [currentPassword, setCurrentPassword] = useState('');
@@ -158,7 +153,6 @@
     if (field === 'lastName') setLastName(value);
     if (field === 'phoneNumber') setPhoneNumber(value);
     if (field === 'email') setEmail(value);
-    if (field === 'phoneNumber') setPhoneNumber(value);
     if (field === 'address') setAddress(value);
     if (field === 'currentPassword') setCurrentPassword(value);
     if (field === 'newPassword') setNewPassword(value);
@@ -243,14 +237,6 @@
               </Typography>
             )}
             <Input
-              label="Phone Number"
-              value={phoneNumber}
-              onChangeText={(value) => updateField('phoneNumber', value)}
-              placeholder="Enter your phone number"
-              keyboardType="phone-pad"
-              error={errors.phoneNumber}
-            />
-            <Input
               label="Address"
               value={address}
               onChangeText={(value) => updateField('address', value)}
@@ -300,68 +286,6 @@
             />
           </View>
           
-          {/* Profile Actions - HOME-11-1 Requirements */}
-          <View style={styles.section}>
-            <Typography variant="h4" style={styles.sectionTitle}>
-              Profile Actions
-            </Typography>
-            <View style={styles.actionsContainer}>
-              <TouchableOpacity 
-                style={styles.actionItem} 
-                onPress={() => console.log('Contact preferences')}
-              >
-                <View style={styles.actionContent}>
-                  <View style={styles.actionIcon}>
-                    <Settings size={24} color={colors.text.primary} />
-                  </View>
-                  <View style={styles.actionText}>
-                    <Typography variant="body">Update Contact Preferences</Typography>
-                    <Typography variant="caption" color="secondary">
-                      Manage your notification and contact settings
-                    </Typography>
-                  </View>
-                </View>
-                <CheckCircle2 size={20} color={colors.text.secondary} />
-              </TouchableOpacity>
-
-              <TouchableOpacity 
-                style={styles.actionItem} 
-                onPress={() => console.log('Upload ID')}
-              >
-                <View style={styles.actionContent}>
-                  <View style={styles.actionIcon}>
-                    <Upload size={24} color={colors.text.primary} />
-                  </View>
-                  <View style={styles.actionText}>
-                    <Typography variant="body">Upload ID Document</Typography>
-                    <Typography variant="caption" color="secondary">
-                      Upload or update your identification documents
-                    </Typography>
-                  </View>
-                </View>
-                <CheckCircle2 size={20} color={colors.text.secondary} />
-              </TouchableOpacity>
-
-              <TouchableOpacity 
-                style={styles.actionItem} 
-                onPress={() => console.log('KYC Status')}
-              >
-                <View style={styles.actionContent}>
-                  <View style={styles.actionIcon}>
-                    <Eye size={24} color={colors.text.primary} />
-                  </View>
-                  <View style={styles.actionText}>
-                    <Typography variant="body">View KYC Status</Typography>
-                    <Typography variant="caption" color="secondary">
-                      Check your Know Your Customer verification status
-                    </Typography>
-                  </View>
-                </View>
-                <CheckCircle2 size={20} color={colors.text.secondary} />
-              </TouchableOpacity>
-            </View>
-          </View>
-          
           {/* Save Button */}
           <View style={styles.buttonContainer}>
             <Button
@@ -432,34 +356,4 @@
   saveButton: {
     marginBottom: spacing.lg,
   },
-  actionsContainer: {
-    backgroundColor: colors.neutral.white,
-    borderRadius: 16,
-    overflow: 'hidden',
-    shadowColor: colors.neutral.black,
-    shadowOffset: { width: 0, height: 2 },
-    shadowOpacity: 0.1,
-    shadowRadius: 2,
-    elevation: 3,
-  },
-  actionItem: {
-    flexDirection: 'row',
-    alignItems: 'center',
-    justifyContent: 'space-between',
-    padding: spacing.md,
-    borderBottomWidth: 1,
-    borderBottomColor: colors.border.light,
-  },
-  actionContent: {
-    flexDirection: 'row',
-    alignItems: 'center',
-    flex: 1,
-  },
-  actionIcon: {
-    marginRight: spacing.md,
-  },
-  actionText: {
-    flex: 1,
-    gap: spacing.xs,
-  },
 });